package org.apache.lucene.index;

/*
 * Licensed to the Apache Software Foundation (ASF) under one or more
 * contributor license agreements.  See the NOTICE file distributed with
 * this work for additional information regarding copyright ownership.
 * The ASF licenses this file to You under the Apache License, Version 2.0
 * (the "License"); you may not use this file except in compliance with
 * the License.  You may obtain a copy of the License at
 *
 *     http://www.apache.org/licenses/LICENSE-2.0
 *
 * Unless required by applicable law or agreed to in writing, software
 * distributed under the License is distributed on an "AS IS" BASIS,
 * WITHOUT WARRANTIES OR CONDITIONS OF ANY KIND, either express or implied.
 * See the License for the specific language governing permissions and
 * limitations under the License.
 */

import java.io.IOException;
import java.nio.file.Path;
import java.util.*;
import java.util.concurrent.atomic.AtomicBoolean;

import org.apache.lucene.analysis.MockAnalyzer;
import org.apache.lucene.document.Document2;
import org.apache.lucene.document.Document2StoredFieldVisitor;
import org.apache.lucene.document.Document;
import org.apache.lucene.document.Field;
import org.apache.lucene.document.FieldTypes;
import org.apache.lucene.index.IndexOptions;
import org.apache.lucene.index.IndexWriterConfig.OpenMode;
import org.apache.lucene.store.BufferedIndexInput;
import org.apache.lucene.store.Directory;
import org.apache.lucene.store.FilterDirectory;
import org.apache.lucene.store.IOContext;
import org.apache.lucene.store.IndexInput;
import org.apache.lucene.util.IOUtils;
import org.apache.lucene.util.LuceneTestCase;
import org.junit.AfterClass;
import org.junit.BeforeClass;

public class TestFieldsReader extends LuceneTestCase {
  private static Directory dir;
  private static Document testDoc;

  @BeforeClass
  public static void beforeClass() throws Exception {
    dir = newDirectory();
    DocHelper.writeDoc(random(), dir);
  }

  @AfterClass
  public static void afterClass() throws Exception {
    dir.close();
    dir = null;
  }

  public void test() throws IOException {
    assertTrue(dir != null);
    IndexReader reader = DirectoryReader.open(dir);
    Document2 doc = reader.document(0);
    assertTrue(doc != null);
    assertTrue(doc.getField(DocHelper.TEXT_FIELD_1_KEY) != null);

    IndexableField field = doc.getField(DocHelper.TEXT_FIELD_2_KEY);
    assertTrue(field != null);
    assertTrue(field.fieldType().storeTermVectors());

    assertFalse(field.fieldType().omitNorms());
    assertEquals(IndexOptions.DOCS_AND_FREQS_AND_POSITIONS, field.fieldType().indexOptions());

    field = doc.getField(DocHelper.TEXT_FIELD_3_KEY);
    assertTrue(field != null);
    assertFalse(field.fieldType().storeTermVectors());
    assertTrue(field.fieldType().omitNorms());
    assertEquals(IndexOptions.DOCS_AND_FREQS_AND_POSITIONS, field.fieldType().indexOptions());

    field = doc.getField(DocHelper.NO_TF_KEY);
    assertTrue(field != null);
    assertFalse(field.fieldType().storeTermVectors());
    assertFalse(field.fieldType().omitNorms());
    assertTrue(field.fieldType().indexOptions() == IndexOptions.DOCS);

    FieldTypes fieldTypes = FieldTypes.getFieldTypes(dir, null);
    Document2StoredFieldVisitor visitor = new Document2StoredFieldVisitor(fieldTypes, DocHelper.TEXT_FIELD_3_KEY);
    reader.document(0, visitor);
    final List<IndexableField> fields = visitor.getDocument().getFields();
    assertEquals(1, fields.size());
    assertEquals(DocHelper.TEXT_FIELD_3_KEY, fields.get(0).name());
    reader.close();
  }


  public class FaultyFSDirectory extends FilterDirectory {
    AtomicBoolean doFail = new AtomicBoolean();

    public FaultyFSDirectory(Directory fsDir) {
      super(fsDir);
    }
    
    @Override
    public IndexInput openInput(String name, IOContext context) throws IOException {
      return new FaultyIndexInput(doFail, in.openInput(name, context));
    }
    
    public void startFailing() {
      doFail.set(true);
    }
  }

  private class FaultyIndexInput extends BufferedIndexInput {
    private final AtomicBoolean doFail;

    IndexInput delegate;
    int count;

    private FaultyIndexInput(AtomicBoolean doFail, IndexInput delegate) {
      super("FaultyIndexInput(" + delegate + ")", BufferedIndexInput.BUFFER_SIZE);
      this.delegate = delegate;
      this.doFail = doFail;
    }

    private void simOutage() throws IOException {
      if (doFail.get() && count++ % 2 == 1) {
        throw new IOException("Simulated network outage");
      }
    }

    @Override
    public void readInternal(byte[] b, int offset, int length) throws IOException {
      simOutage();
      delegate.seek(getFilePointer());
      delegate.readBytes(b, offset, length);
    }
    
    @Override
    public void seekInternal(long pos) throws IOException {
    }
    
    @Override
    public long length() {
      return delegate.length();
    }
    
    @Override
    public void close() throws IOException {
      delegate.close();
    }
    
    @Override
    public FaultyIndexInput clone() {
      FaultyIndexInput i = new FaultyIndexInput(doFail, delegate.clone());
      // seek the clone to our current position
      try {
        i.seek(getFilePointer());
      } catch (IOException e) {
        throw new RuntimeException();
      }
      return i;
    }
    
    @Override
    public IndexInput slice(String sliceDescription, long offset, long length) throws IOException {
      IndexInput slice = delegate.slice(sliceDescription, offset, length);
      return new FaultyIndexInput(doFail, slice);
    }
  }

  // LUCENE-1262
  public void testExceptions() throws Throwable {
    Path indexDir = createTempDir("testfieldswriterexceptions");

    try {
<<<<<<< HEAD
      FaultyFSDirectory dir = new FaultyFSDirectory(indexDir);
      for(int i=0;i<2;i++) {
        DocHelper.writeDoc(random(), dir);
      }
      IndexWriterConfig iwc = newIndexWriterConfig(new MockAnalyzer(random()));
=======
      Directory fsDir = newFSDirectory(indexDir);
      FaultyFSDirectory dir = new FaultyFSDirectory(fsDir);
      IndexWriterConfig iwc = newIndexWriterConfig(new MockAnalyzer(random()))
                                .setOpenMode(OpenMode.CREATE);
>>>>>>> 83a04af6
      IndexWriter writer = new IndexWriter(dir, iwc);
      writer.forceMerge(1);
      writer.close();

      IndexReader reader = DirectoryReader.open(dir);
      dir.startFailing();

      boolean exc = false;

      for(int i=0;i<2;i++) {
        try {
          reader.document(i);
        } catch (IOException ioe) {
          // expected
          exc = true;
        }
        try {
          reader.document(i);
        } catch (IOException ioe) {
          // expected
          exc = true;
        }
      }
      assertTrue(exc);
      reader.close();
      dir.close();
    } finally {
      IOUtils.rm(indexDir);
    }

  }
}<|MERGE_RESOLUTION|>--- conflicted
+++ resolved
@@ -172,18 +172,12 @@
     Path indexDir = createTempDir("testfieldswriterexceptions");
 
     try {
-<<<<<<< HEAD
-      FaultyFSDirectory dir = new FaultyFSDirectory(indexDir);
+      Directory fsDir = newFSDirectory(indexDir);
+      FaultyFSDirectory dir = new FaultyFSDirectory(fsDir);
       for(int i=0;i<2;i++) {
         DocHelper.writeDoc(random(), dir);
       }
       IndexWriterConfig iwc = newIndexWriterConfig(new MockAnalyzer(random()));
-=======
-      Directory fsDir = newFSDirectory(indexDir);
-      FaultyFSDirectory dir = new FaultyFSDirectory(fsDir);
-      IndexWriterConfig iwc = newIndexWriterConfig(new MockAnalyzer(random()))
-                                .setOpenMode(OpenMode.CREATE);
->>>>>>> 83a04af6
       IndexWriter writer = new IndexWriter(dir, iwc);
       writer.forceMerge(1);
       writer.close();
