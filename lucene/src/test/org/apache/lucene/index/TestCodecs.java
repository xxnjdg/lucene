--- conflicted
+++ resolved
@@ -592,13 +592,8 @@
   private void write(final FieldInfos fieldInfos, final Directory dir, final FieldData[] fields, boolean allowPreFlex) throws Throwable {
 
     final int termIndexInterval = _TestUtil.nextInt(random, 13, 27);
-<<<<<<< HEAD
-    final SegmentCodecs codecInfo = SegmentCodecs.build(fieldInfos, CodecProvider.getDefault());
+    final SegmentCodecs codecInfo =  fieldInfos.buildSegmentCodecs(false);
     final SegmentWriteState state = new SegmentWriteState(null, dir, SEGMENT, fieldInfos, 10000, termIndexInterval, codecInfo, null, new AtomicLong(0));
-=======
-    final SegmentCodecs codecInfo =  fieldInfos.buildSegmentCodecs(false);
-    final SegmentWriteState state = new SegmentWriteState(null, dir, SEGMENT, fieldInfos, 10000, termIndexInterval, codecInfo, null);
->>>>>>> da659773
 
     final FieldsConsumer consumer = state.segmentCodecs.codec().fieldsConsumer(state);
     Arrays.sort(fields);
