--- conflicted
+++ resolved
@@ -29,11 +29,9 @@
 import org.apache.solr.common.SolrException;
 import org.apache.solr.common.util.DOMUtil;
 import org.apache.solr.common.util.StrUtils;
-<<<<<<< HEAD
-import org.apache.solr.common.MapSerializable;
+
 import org.apache.solr.core.PluginInfo;
-=======
->>>>>>> 7a301c73
+
 import org.apache.solr.core.SolrConfig;
 import org.apache.solr.core.SolrResourceLoader;
 import org.slf4j.Logger;
@@ -52,7 +50,7 @@
  */
 public class CacheConfig implements MapSerializable{
   private static final Logger log = LoggerFactory.getLogger(MethodHandles.lookup().lookupClass());
-  
+
   private String nodeName;
 
 
@@ -97,7 +95,7 @@
       Node node = nodes.item(i);
       if ("true".equals(DOMUtil.getAttrOrDefault(node, "enabled", "true"))) {
         CacheConfig config = getConfig(solrConfig, node.getNodeName(),
-                                       DOMUtil.toMap(node.getAttributes()), configPath);
+                DOMUtil.toMap(node.getAttributes()), configPath);
         result.put(config.args.get(NAME), config);
       }
     }
@@ -131,15 +129,15 @@
     config.args = attrs;
 
     Map<String, String> map = xpath == null ? null : solrConfig.getOverlay().getEditableSubProperties(xpath);
-    if (map != null) {
+    if(map != null){
       HashMap<String, String> mapCopy = new HashMap<>(config.args);
       for (Map.Entry<String, String> e : map.entrySet()) {
-        mapCopy.put(e.getKey(), String.valueOf(e.getValue()));
+        mapCopy.put(e.getKey(),String.valueOf(e.getValue()));
       }
       config.args = mapCopy;
     }
     String nameAttr = config.args.get(NAME);  // OPTIONAL
-    if (nameAttr == null) {
+    if (nameAttr==null) {
       config.args.put(NAME, config.nodeName);
     }
 
@@ -163,7 +161,7 @@
     if (config.regenImpl != null) {
       config.regenerator = loader.newInstance(config.regenImpl, CacheRegenerator.class);
     }
-    
+
     return config;
   }
 
